<p align="center">
  <br/>
  <img src="docs/source/images/logo.png"
       alt="Austin"
       height="256px" />
  <br/>
</p>

<h3 align="center">Python wrapper for Austin, the frame stack sampler for CPython</h3>

<p align="center">
  <a href="https://github.com/P403n1x87/austin-python/actions?workflow=Tests">
    <img src="https://github.com/P403n1x87/austin-python/workflows/Tests/badge.svg"
         alt="GitHub Actions: Tests">
  </a>
  <a href="https://travis-ci.com/P403n1x87/austin-python">
    <img src="https://travis-ci.com/P403n1x87/austin-python.svg?token=fzW2yzQyjwys4tWf9anS"
         alt="Travis CI">
  </a>
  <a href="https://codecov.io/gh/P403n1x87/austin-python">
    <img src="https://codecov.io/gh/P403n1x87/austin-python/branch/master/graph/badge.svg"
         alt="Codecov">
  </a>
  <a href="https://pypi.org/project/austin-python/">
    <img src="https://img.shields.io/pypi/v/austin-python.svg"
         alt="PyPI">
  </a>
  <a href="https://austin-python.readthedocs.io/">
    <img src="https://readthedocs.org/projects/austin-python/badge/"
         alt="Documentation">
  </a>
  <a href="https://github.com/P403n1x87/austin-python/blob/master/LICENSE.md">
    <img src="https://img.shields.io/badge/license-GPLv3-ff69b4.svg"
         alt="LICENSE">
  </a>
</p>

<p align="center">
  <a href="#synopsis"><b>Synopsis</b></a>&nbsp;&bull;
  <a href="#installation"><b>Installation</b></a>&nbsp;&bull;
  <a href="#usage"><b>Usage</b></a>&nbsp;&bull;
  <a href="#compatibility"><b>Compatibility</b></a>&nbsp;&bull;
  <a href="#documentation"><b>Documentation</b></a>&nbsp;&bull;
  <a href="#contribute"><b>Contribute</b></a>
</p>

<p align="center">
  <a href="https://www.buymeacoffee.com/Q9C1Hnm28" target="_blank">
    <img src="https://www.buymeacoffee.com/assets/img/custom_images/orange_img.png" alt="Buy Me A Coffee" />
  </a>
</p>


# Synopsis

The `austin-python` package is a Python wrapper around the Austin binary that
provides convenience classes to quickly develop your statistical profiling
tools. Whether your code is thread-based or asynchronous, `austin-python` has
you covered. This is, for instance, how you would turn Austin into a Python
application:

~~~ python
from austin.aio import AsyncAustin


# Make your sub-class of AsyncAustin
class EchoAsyncAustin(AsyncAustin):
    def on_ready(self, process, child_process, command_line):
        print(f"Austin PID: {process.pid}")
        print(f"Python PID: {child_process.pid}")
        print(f"Command Line: {command_line}")

    def on_sample_received(self, line):
        print(line)

    def on_terminate(self, data):
        print(data)


# Use the Proactor event loop on Windows
if sys.platform == "win32":
    asyncio.set_event_loop(asyncio.ProactorEventLoop())

try:
    # Start the Austin application with some command line arguments
    austin = EchoAsyncAustin()
    asyncio.get_event_loop().run_until_complete(
        austin.start(["-i", "10000", "python3", "myscript.py"])
    )
except (KeyboardInterrupt, asyncio.CancelledError):
    pass
~~~

The `austin-python` package is at the heart of the [Austin
TUI](https://github.com/P403n1x87/austin-tui) and the [Austin
Web](https://github.com/P403n1x87/austin-web) Python applications. Go check them
out if you are looking for full-fledged usage examples.

Included with the package come two applications for the conversion of Austin
collected output, which is in the form of [collapsed
stacks](https://github.com/brendangregg/FlameGraph), to either the
[Speedscope](https://speedscope.app/) JSON format or the [Google pprof
format](https://github.com/google/pprof). Note, however, that the Speedscope web
application supports Austin native format directly.


# Installation

This package can be installed from PyPI with

~~~ bash
pip install --user austin-python --upgrade
~~~


# Usage

A simple example of an echo application was shown above. Other examples using,
e.g., threads, can be found in the official documentation. YOu can also browse
through the code of the [Austin TUI](https://github.com/P403n1x87/austin-tui)
and the [Austin Web](https://github.com/P403n1x87/austin-web) Python
applications to see how they leverage `austin-python`.

## Format conversion

As it was mentioned before, this package also comes with two scripts for format
conversion, namely `austin2speedscope` and `austin2pprof`. They both take two
mandatory arguments, that is, the input and output file. For example, to convert
the Austin profile data file `myscript.aprof` to the Google pprof data file
`myscript.pprof`, you can run

~~~ bash
austin2pprof myscript.aprof myscript.pprof
~~~


# Compatibility

The `austin-python` package is tested on Linux, macOS and Windows with Python
<<<<<<< HEAD
3.6, 3.7 and 3.8.
=======
3.6-3.9.
>>>>>>> 64872ebc


# Documentation

The official documentation is hosted on readthedocs.io at
[austin-python.readthedocs.io](https://austin-python.readthedocs.io/).


# Contribute

If you want to help with the development, then have a look at the open issues
and have a look at the [contributing guidelines](CONTRIBUTING.md) before you
open a pull request.

You can also contribute to the development by either [becoming a
Patron](https://www.patreon.com/bePatron?u=19221563) on Patreon

<a href="https://www.patreon.com/bePatron?u=19221563" target="_blank">
  <img src="https://c5.patreon.com/external/logo/become_a_patron_button.png" alt="Become a Patron" />
</a><br/>

by [buying me a coffee](https://www.buymeacoffee.com/Q9C1Hnm28) on BMC

<a href="https://www.buymeacoffee.com/Q9C1Hnm28" target="_blank">
  <img src="https://www.buymeacoffee.com/assets/img/custom_images/orange_img.png" alt="Buy Me A Coffee" />
</a>

or by chipping in a few pennies on
[PayPal.Me](https://www.paypal.me/gtornetta/1).<|MERGE_RESOLUTION|>--- conflicted
+++ resolved
@@ -137,11 +137,7 @@
 # Compatibility
 
 The `austin-python` package is tested on Linux, macOS and Windows with Python
-<<<<<<< HEAD
-3.6, 3.7 and 3.8.
-=======
 3.6-3.9.
->>>>>>> 64872ebc
 
 
 # Documentation
